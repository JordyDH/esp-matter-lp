// Copyright 2021 Espressif Systems (Shanghai) PTE LTD
//
// Licensed under the Apache License, Version 2.0 (the "License");
// you may not use this file except in compliance with the License.
// You may obtain a copy of the License at
//
//     http://www.apache.org/licenses/LICENSE-2.0
//
// Unless required by applicable law or agreed to in writing, software
// distributed under the License is distributed on an "AS IS" BASIS,
// WITHOUT WARRANTIES OR CONDITIONS OF ANY KIND, either express or implied.
// See the License for the specific language governing permissions and
// limitations under the License.

#pragma once

#include <esp_matter_core.h>
#include <esp_matter_attribute.h>
#include <esp_matter_feature.h>
#include <stdint.h>

namespace esp_matter {
namespace cluster {

/** Common cluster plugin init callback
 *
 * This is the common plugin init callback which calls the plugin init callbacks in the clusters.
 *
 * This common API has been added so that the specific APIs in zap-generated/PluginApplicationCallbacks.h can be
 * removed.
 */
void plugin_init_callback_common();

/** Specific cluster create APIs
 *
 * These APIs also create the mandatory attributes and commands for the cluster. If the mandatory attribute is not
 * managed internally, then a config is present for that attribute. The constructor for the config will set the
 * attribute to the default value from the spec.
 *
 * If some standard cluster is not present here, it can be added.
 * If a custom cluster needs to be created, the low level esp_matter::cluster::create() API can be used.
 */

namespace descriptor {
typedef struct config {
    uint16_t cluster_revision;
    config() : cluster_revision(1) {}
} config_t;

cluster_t *create(endpoint_t *endpoint, config_t *config, uint8_t flags);
} /* descriptor */

namespace actions {
typedef struct config {
    uint16_t cluster_revision;
    config() : cluster_revision(1) {}
} config_t;

cluster_t *create(endpoint_t *endpoint, config_t *config, uint8_t flags);
} /* actions */

namespace access_control {
typedef struct config {
    uint16_t cluster_revision;
    config() : cluster_revision(1) {}
} config_t;

cluster_t *create(endpoint_t *endpoint, config_t *config, uint8_t flags);
} /* access_control */

namespace basic_information {
typedef struct config {
    uint16_t cluster_revision;
<<<<<<< HEAD
    char node_label[k_max_node_label_length + 1];
    config() : cluster_revision(2), node_label{0} {}
=======
    char node_label[32];
    config() : cluster_revision(3), node_label{0} {}
>>>>>>> 3b1aae0b
} config_t;

cluster_t *create(endpoint_t *endpoint, config_t *config, uint8_t flags);
} /* basic_information */

namespace binding {
typedef struct config {
    uint16_t cluster_revision;
    config() : cluster_revision(1) {}
} config_t;

cluster_t *create(endpoint_t *endpoint, config_t *config, uint8_t flags);
} /* binding */

namespace ota_provider {
typedef struct config {
    uint16_t cluster_revision;
    config() : cluster_revision(1) {}
} config_t;

cluster_t *create(endpoint_t *endpoint, config_t *config, uint8_t flags);
} /* ota_provider */

namespace ota_requestor {
typedef struct config {
    uint16_t cluster_revision;
    bool update_possible;
    uint8_t update_state;
    nullable<uint8_t> update_state_progress;
    config() : cluster_revision(1), update_possible(1), update_state(0), update_state_progress(0) {}
} config_t;

cluster_t *create(endpoint_t *endpoint, config_t *config, uint8_t flags);
} /* ota_requestor */

namespace general_commissioning {
typedef struct config {
    uint16_t cluster_revision;
    uint64_t breadcrumb;
    config() : cluster_revision(1), breadcrumb(0) {}
} config_t;

cluster_t *create(endpoint_t *endpoint, config_t *config, uint8_t flags);
} /* general_commissioning */

namespace network_commissioning {
typedef struct config {
    uint16_t cluster_revision;
    config() : cluster_revision(2) {}
} config_t;

cluster_t *create(endpoint_t *endpoint, config_t *config, uint8_t flags);
} /* network_commissioning */

namespace diagnostic_logs {
typedef struct config {
    uint16_t cluster_revision;
    config() : cluster_revision(1) {}
} config_t;

cluster_t *create(endpoint_t *endpoint, config_t *config, uint8_t flags);
} /* diagnostic_logs */

namespace general_diagnostics {
typedef struct config {
    uint16_t cluster_revision;
    config() : cluster_revision(2) {}
} config_t;

cluster_t *create(endpoint_t *endpoint, config_t *config, uint8_t flags);
} /* general_diagnostics */

namespace software_diagnostics {
typedef struct config {
    uint16_t cluster_revision;
    config() : cluster_revision(1) {}
} config_t;

cluster_t *create(endpoint_t *endpoint, config_t *config, uint8_t flags, uint32_t features);
} /* software_diagnostics */

namespace administrator_commissioning {
typedef struct config {
    uint16_t cluster_revision;
    config() : cluster_revision(1) {}
} config_t;

cluster_t *create(endpoint_t *endpoint, config_t *config, uint8_t flags, uint32_t features);
} /* administrator_commissioning */

namespace operational_credentials {
typedef struct config {
    uint16_t cluster_revision;
    config() : cluster_revision(1) {}
} config_t;

cluster_t *create(endpoint_t *endpoint, config_t *config, uint8_t flags);
} /* operational_credentials */

namespace group_key_management {
typedef struct config {
    uint16_t cluster_revision;
    config() : cluster_revision(2) {}
} config_t;

cluster_t *create(endpoint_t *endpoint, uint8_t flags);
} /* group_key_management */

namespace diagnostics_network_wifi {
typedef struct config {
    uint16_t cluster_revision;
    config() : cluster_revision(1) {}
} config_t;

cluster_t *create(endpoint_t *endpoint, config_t *config, uint8_t flags);
} /* diagnostics_network_wifi */

namespace diagnostics_network_thread {
typedef struct config {
    uint16_t cluster_revision;
    config() : cluster_revision(2) {}
} config_t;

cluster_t *create(endpoint_t *endpoint, config_t *config, uint8_t flags);
} /* diagnostics_network_thread */

namespace diagnostics_network_ethernet {
typedef struct config {
    uint16_t cluster_revision;
    config() : cluster_revision(1) {}
} config_t;

cluster_t *create(endpoint_t *endpoint, config_t *config, uint8_t flags);
} /* diagnostics_network_ethernet */

namespace time_synchronization {
typedef struct config {
    uint16_t cluster_revision;
    config() : cluster_revision(2) {}
} config_t;

cluster_t *create(endpoint_t *endpoint, config_t *config, uint8_t flags);
} /* time_synchronization */

namespace bridged_device_basic_information {
typedef struct config {
    uint16_t cluster_revision;
    bool reachable;
    config() : cluster_revision(2), reachable(true) {}
} config_t;

cluster_t *create(endpoint_t *endpoint, config_t *config, uint8_t flags);
} /* bridged_device_basic_information */

namespace power_source {
typedef struct config {
    uint16_t cluster_revision;
    uint8_t status;
    uint8_t order;
    char description[k_max_description_length + 1];
    feature::wired::config_t wired;
    feature::battery::config_t battery;
    feature::rechargeable::config_t rechargeable;
    feature::replaceable::config_t replaceable;
	config() : cluster_revision(2), status(0), order(0), description{0} {}
} config_t;

cluster_t *create(endpoint_t *endpoint, config_t *config, uint8_t flags, uint32_t features);
} /* power_source */

namespace icd_management {
typedef struct config {
    uint16_t cluster_revision;
    uint32_t idle_mode_interval;
    uint32_t active_mode_interval;
    uint16_t active_mode_threshold;
    config() : cluster_revision(2), idle_mode_interval(5000), active_mode_interval(300), active_mode_threshold(300) {}
} config_t;

cluster_t *create(endpoint_t *endpoint, config_t *config, uint8_t flags, uint32_t features);
} /* icd_management */

namespace user_label {
typedef struct config {
    uint16_t cluster_revision;
    config() : cluster_revision(1) {}
} config_t;

cluster_t *create(endpoint_t *endpoint, config_t *config, uint8_t flags);
} /* user_label */

namespace fixed_label {
typedef struct config {
    uint16_t cluster_revision;
    config() : cluster_revision(1) {}
} config_t;

cluster_t *create(endpoint_t *endpoint, config_t *config, uint8_t flags);
} /* fixed_label */

namespace identify {
typedef struct config {
    uint16_t cluster_revision;
    uint16_t identify_time;
    uint8_t identify_type;
    config() : cluster_revision(4), identify_time(0), identify_type(0) {}
} config_t;

cluster_t *create(endpoint_t *endpoint, config_t *config, uint8_t flags);
} /* identify */

namespace groups {
typedef struct config {
    uint16_t cluster_revision;
    uint8_t group_name_support;
    config() : cluster_revision(4), group_name_support(0) {}
} config_t;

cluster_t *create(endpoint_t *endpoint, config_t *config, uint8_t flags);
} /* groups */

namespace scenes_management {
typedef struct config {
    uint16_t cluster_revision;
    uint16_t scene_table_size;
    config() : cluster_revision(6), scene_table_size(16) {}
} config_t;

cluster_t *create(endpoint_t *endpoint, config_t *config, uint8_t flags);
} /* scenes_management */

namespace on_off {
typedef struct config {
    uint16_t cluster_revision;
    bool on_off;
    feature::lighting::config_t lighting;
    config() : cluster_revision(6), on_off(false) {}
} config_t;

cluster_t *create(endpoint_t *endpoint, config_t *config, uint8_t flags, uint32_t features);
} /* on_off */

namespace level_control {
typedef struct config {
    uint16_t cluster_revision;
    nullable<uint8_t> current_level;
    nullable<uint8_t> on_level;
    uint8_t options;
    feature::lighting::config_t lighting;
    config() : cluster_revision(5), current_level(0xFE), on_level(0xFE), options(0) {}
} config_t;

cluster_t *create(endpoint_t *endpoint, config_t *config, uint8_t flags, uint32_t features);
} /* level_control */

namespace color_control {
typedef struct config {
    uint16_t cluster_revision;
    uint8_t color_mode;
    uint8_t color_control_options;
    uint8_t enhanced_color_mode;
    uint16_t color_capabilities;
    nullable<uint8_t> number_of_primaries;
    feature::hue_saturation::config_t hue_saturation;
    feature::color_temperature::config_t color_temperature;
    feature::xy::config_t xy;
    feature::enhanced_hue::config_t enhanced_hue;
    feature::color_loop::config_t color_loop;
    config() : cluster_revision(6), color_mode(1), color_control_options(0), enhanced_color_mode(1),
               color_capabilities(0), number_of_primaries(0) {}
} config_t;

cluster_t *create(endpoint_t *endpoint, config_t *config, uint8_t flags, uint32_t features);
} /* color_control */

namespace fan_control {
typedef struct config {
    uint16_t cluster_revision;
    uint8_t fan_mode;
    uint8_t fan_mode_sequence;
    nullable<uint8_t> percent_setting;
    uint8_t percent_current;
    config() : cluster_revision(4), fan_mode(0), fan_mode_sequence(2), percent_setting(0), percent_current(0) {}
} config_t;

cluster_t *create(endpoint_t *endpoint, config_t *config, uint8_t flags);
} /* fan_control */

namespace thermostat {
typedef struct config {
    uint16_t cluster_revision;
    nullable<int16_t> local_temperature;
    uint8_t control_sequence_of_operation;
    uint8_t system_mode;
    feature::heating::config_t heating;
    feature::cooling::config_t cooling;
    config() : cluster_revision(6), local_temperature(), control_sequence_of_operation(4), system_mode(1) {}
} config_t;

cluster_t *create(endpoint_t *endpoint, config_t *config, uint8_t flags, uint32_t features);
} /* thermostat */

namespace thermostat_user_interface_configuration {
typedef struct config {
    uint16_t cluster_revision;
    uint8_t temperature_display_mode;
    uint8_t keypad_lockout;
    config() : cluster_revision(2), temperature_display_mode(0), keypad_lockout(0) {}
} config_t;

cluster_t *create(endpoint_t *endpoint, config_t *config, uint8_t flags);
} /* thermostat_user_interface_configuration */

namespace air_quality {
typedef struct config {
    uint16_t cluster_revision;
    config() : cluster_revision(1) {}
} config_t;

cluster_t *create(endpoint_t *endpoint, config_t *config, uint8_t flags);
} /* air_quality */

namespace hepa_filter_monitoring {
typedef struct config {
    uint16_t cluster_revision;
    config() : cluster_revision(1) {}
} config_t;

cluster_t *create(endpoint_t *endpoint, config_t *config, uint8_t flags);
} /* hepa_filter_monitoring */

namespace activated_carbon_filter_monitoring {
typedef struct config {
    uint16_t cluster_revision;
    config() : cluster_revision(1) {}
} config_t;

cluster_t *create(endpoint_t *endpoint, config_t *config, uint8_t flags);
} /* activated_carbon_filter_monitoring */

namespace carbon_monoxide_concentration_measurement {
typedef struct config {
    uint16_t cluster_revision;
    config() : cluster_revision(3) {}
} config_t;
} /* carbon_monoxide_concentration_measurement */

namespace carbon_dioxide_concentration_measurement {
typedef struct config {
    uint16_t cluster_revision;
    config() : cluster_revision(3) {}
} config_t;
} /* carbon_dioxide_concentration_measurement */

namespace nitrogen_dioxide_concentration_measurement {
typedef struct config {
    uint16_t cluster_revision;
    config() : cluster_revision(3) {}
} config_t;
} /* nitrogen_dioxide_concentration_measurement */

namespace ozone_concentration_measurement {
typedef struct config {
    uint16_t cluster_revision;
    config() : cluster_revision(3) {}
} config_t;
} /* ozone_concentration_measurement */

namespace formaldehyde_concentration_measurement {
typedef struct config {
    uint16_t cluster_revision;
    config() : cluster_revision(3) {}
} config_t;
} /* formaldehyde_concentration_measurement */

namespace pm1_concentration_measurement {
typedef struct config {
    uint16_t cluster_revision;
    config() : cluster_revision(3) {}
} config_t;
} /* pm1_concentration_measurement */

namespace pm25_concentration_measurement {
typedef struct config {
    uint16_t cluster_revision;
    config() : cluster_revision(3) {}
} config_t;
} /* pm25_concentration_measurement */

namespace pm10_concentration_measurement {
typedef struct config {
    uint16_t cluster_revision;
    config() : cluster_revision(1) {}
} config_t;
} /* pm10_concentration_measurement */

namespace radon_concentration_measurement {
typedef struct config {
    uint16_t cluster_revision;
    config() : cluster_revision(3) {}
} config_t;
} /* radon_concentration_measurement */

namespace total_volatile_organic_compounds_concentration_measurement {
typedef struct config {
    uint16_t cluster_revision;
    config() : cluster_revision(3) {}
} config_t;
} /* total_volatile_organic_compounds_concentration_measurement */

namespace operational_state {
typedef struct config {
    uint16_t cluster_revision;
    config() : cluster_revision(1) {}
} config_t;

cluster_t *create(endpoint_t *endpoint, config_t *config, uint8_t flags);
} /* operational_state */

namespace laundry_washer_mode {
typedef struct config {
    uint16_t cluster_revision;
    uint8_t current_mode;
    config() : cluster_revision(1), current_mode(0) {}
} config_t;

cluster_t *create(endpoint_t *endpoint, config_t *config, uint8_t flags);
} /* laundry_washer_mode */

namespace laundry_washer_controls {
typedef struct config {
    uint16_t cluster_revision;
    config() : cluster_revision(1) {}
} config_t;

cluster_t *create(endpoint_t *endpoint, config_t *config, uint8_t flags);
} /* laundry_washer_controls */

namespace dish_washer_mode {
typedef struct config {
    uint16_t cluster_revision;
    uint8_t current_mode;
    config() : cluster_revision(1), current_mode(0) {}
} config_t;

cluster_t *create(endpoint_t *endpoint, config_t *config, uint8_t flags);
} /* dish_washer_mode */

namespace dish_washer_alarm {
typedef struct config {
    uint16_t cluster_revision;
    config() : cluster_revision(1) {}
} config_t;

cluster_t *create(endpoint_t *endpoint, config_t *config, uint8_t flags);
} /* dish_washer_alarm */

namespace smoke_co_alarm {
typedef struct config {
    uint16_t cluster_revision;
} config_t;

cluster_t *create(endpoint_t *endpoint, config_t *config, uint8_t flags);
} /* smoke_co_alarm */

namespace door_lock {
typedef struct config {
    uint16_t cluster_revision;
    nullable<uint8_t> lock_state;
    uint8_t lock_type;
    bool actuator_enabled;
    uint8_t operating_mode;
    uint16_t supported_operating_modes;
    config() : cluster_revision(7), lock_state(0), lock_type(0), actuator_enabled(0), operating_mode(0), supported_operating_modes(0xFFF6) {}
} config_t;

cluster_t *create(endpoint_t *endpoint, config_t *config, uint8_t flags);
} /* door_lock */

namespace window_covering {
typedef struct config {
    uint16_t cluster_revision;
    uint8_t type;
    uint8_t config_status;
    uint8_t operational_status;
    const uint8_t end_product_type;
    uint8_t mode;
    feature::lift::config_t lift;
    config(uint8_t end_product_type = 0) : cluster_revision(5), type(0), config_status(0), operational_status(0), end_product_type(end_product_type), mode(0) {}
} config_t;

cluster_t *create(endpoint_t *endpoint, config_t *config, uint8_t flags, uint32_t features);
} /* window_covering */

namespace switch_cluster {
typedef struct config {
    uint16_t cluster_revision;
    uint8_t number_of_positions;
    uint8_t current_position;
    config() : cluster_revision(1), number_of_positions(2), current_position(0) {}
} config_t;

cluster_t *create(endpoint_t *endpoint, config_t *config, uint8_t flags);
} /* switch_cluster */

namespace temperature_measurement {
typedef struct config {
    uint16_t cluster_revision;
    nullable<int16_t> measured_value;
    nullable<int16_t> min_measured_value;
    nullable<int16_t> max_measured_value;
    config() : cluster_revision(4), measured_value(), min_measured_value(27315), max_measured_value(32767) {}
} config_t;

cluster_t *create(endpoint_t *endpoint, config_t *config, uint8_t flags);
} /* temperature_measurement */

namespace relative_humidity_measurement {
typedef struct config {
    uint16_t cluster_revision;
    nullable<uint16_t> measured_value;
    nullable<uint16_t> min_measured_value;
    nullable<uint16_t> max_measured_value;
    config() : cluster_revision(3), measured_value(), min_measured_value(0), max_measured_value(10000) {}
} config_t;

cluster_t *create(endpoint_t *endpoint, config_t *config, uint8_t flags);
} /* relative_humidity_measurement */

namespace occupancy_sensing {
typedef struct config {
    uint16_t cluster_revision;
    uint8_t occupancy;
    uint8_t occupancy_sensor_type;
    uint8_t occupancy_sensor_type_bitmap;
    config() : cluster_revision(3), occupancy(0), occupancy_sensor_type(0),
               occupancy_sensor_type_bitmap(0) {}
} config_t;

cluster_t *create(endpoint_t *endpoint, config_t *config, uint8_t flags);
} /* occupancy_sensing */

namespace boolean_state {
typedef struct config {
    uint16_t cluster_revision;
    bool state_value;
    config() : cluster_revision(1), state_value(0) {}
} config_t;

cluster_t *create(endpoint_t *endpoint, config_t *config, uint8_t flags);
} /* boolean_state */

namespace localization_configuration {
typedef struct config {
    uint16_t cluster_revision;
    char active_locale[k_max_active_locale_length + 1];
    config() : cluster_revision(4), active_locale{0} {}
} config_t;

cluster_t *create(endpoint_t *endpoint, config_t *config, uint8_t flags);
} /* localization_configuration_cluster */

namespace time_format_localization {
typedef struct config {
    uint16_t cluster_revision;
    nullable<uint8_t> hour_format;
    feature::calendar_format::config_t calendar_format;
    config() : cluster_revision(4), hour_format(0) {}
} config_t;

cluster_t *create(endpoint_t *endpoint, config_t *config, uint8_t flags, uint32_t features);
} /* time_format_localization */

namespace illuminance_measurement {
typedef struct config {
    uint16_t cluster_revision;
    nullable<uint16_t> illuminance_measured_value;
    nullable<uint16_t> illuminance_min_measured_value;
    nullable<uint16_t> illuminance_max_measured_value;
    config() : cluster_revision(3), illuminance_measured_value(0), illuminance_min_measured_value(1), illuminance_max_measured_value(2) {}
} config_t;

cluster_t *create(endpoint_t *endpoint, config_t *config, uint8_t flags);
} /* illuminance_measurement */

namespace pressure_measurement {
typedef struct config {
    uint16_t cluster_revision;
    nullable<int16_t> pressure_measured_value;
    nullable<int16_t> pressure_min_measured_value;
    nullable<int16_t> pressure_max_measured_value;
    config() : cluster_revision(3), pressure_measured_value(), pressure_min_measured_value(), pressure_max_measured_value() {}
} config_t;

cluster_t *create(endpoint_t *endpoint, config_t *config, uint8_t flags);
} /* pressure_measurement */

namespace flow_measurement {
typedef struct config {
    uint16_t cluster_revision;
    nullable<uint16_t> flow_measured_value;
    nullable<uint16_t> flow_min_measured_value;
    nullable<uint16_t> flow_max_measured_value;
    config() : cluster_revision(3), flow_measured_value(), flow_min_measured_value(), flow_max_measured_value() {}
} config_t;

cluster_t *create(endpoint_t *endpoint, config_t *config, uint8_t flags);
} /* flow_measurement */

namespace pump_configuration_and_control {
typedef struct config {
    uint16_t cluster_revision;
    // Pump Information Attributes
    const nullable<int16_t> max_pressure;
    const nullable<uint16_t> max_speed;
    const nullable<uint16_t> max_flow;
    // Pump Dynamic Information Attributes
    uint8_t effective_operation_mode;
    uint8_t effective_control_mode;
    nullable<int16_t> capacity;
    // Pump Settings Attributes
    uint8_t operation_mode;
    config(
        nullable<int16_t> max_pressure = nullable<int16_t>(),
        nullable<uint16_t> max_speed = nullable<uint16_t>(),
        nullable<uint16_t> max_flow = nullable<uint16_t>()
    ) : cluster_revision(3), max_pressure(max_pressure), max_speed(max_speed), max_flow(max_flow),
        effective_operation_mode(0), effective_control_mode(0), capacity(), operation_mode(0) {}
} config_t;

cluster_t *create(endpoint_t *endpoint, config_t *config, uint8_t flags);
} /* pump_configuration_and_control */

namespace mode_select {
typedef struct config {
    uint16_t cluster_revision;
    char mode_select_description[k_max_mode_select_description_length + 1];
    const nullable<uint16_t> standard_namespace;
    uint8_t current_mode;
    feature::on_off::config_t on_off;
    config() : cluster_revision(2), mode_select_description{0}, standard_namespace(), current_mode(0) {}
} config_t;

cluster_t *create(endpoint_t *endpoint, config_t *config, uint8_t flags, uint32_t features);
} /* mode_select */

namespace temperature_control {
typedef struct config {
    uint16_t cluster_revision;
    feature::temperature_number::config_t temperature_number;
    feature::temperature_level::config_t temperature_level;
    feature::temperature_step::config_t temperature_step;
    config() : cluster_revision(1) {}
} config_t;

cluster_t *create(endpoint_t *endpoint, config_t *config, uint8_t flags, uint32_t features);
} /* temperature_control */

namespace refrigerator_alarm {
typedef struct config {
    uint16_t cluster_revision;
    uint32_t mask;
    uint32_t state;
    uint32_t supported;
    config() : cluster_revision(1), mask(1), state(0), supported(1) {}
} config_t;

cluster_t *create(endpoint_t *endpoint, config_t *config, uint8_t flags);
} /* refrigerator_alarm */

namespace rvc_run_mode {
typedef struct config {
    uint16_t cluster_revision;
    uint8_t current_mode;
    config() : cluster_revision(1), current_mode(0) {}
} config_t;

cluster_t *create(endpoint_t *endpoint, config_t *config, uint8_t flags);
} /* rvc_run_mode */

namespace rvc_clean_mode {
typedef struct config {
    uint16_t cluster_revision;
    uint8_t current_mode;
    config() : cluster_revision(1), current_mode(0) {}
} config_t;

cluster_t *create(endpoint_t *endpoint, config_t *config, uint8_t flags);
} /* rvc_clean_mode */

namespace rvc_operational_state {
typedef struct config {
    uint16_t cluster_revision;
    config() : cluster_revision(1) {}
} config_t;

cluster_t *create(endpoint_t *endpoint, config_t *config, uint8_t flags);
} /* rvc_operational_state */

namespace keypad_input {
typedef struct config {
    uint16_t cluster_revision;
    config() : cluster_revision(1) {}
} config_t;

cluster_t *create(endpoint_t *endpoint, config_t *config, uint8_t flags);
} /* keypad_input */

} /* cluster */
} /* esp_matter */<|MERGE_RESOLUTION|>--- conflicted
+++ resolved
@@ -71,13 +71,8 @@
 namespace basic_information {
 typedef struct config {
     uint16_t cluster_revision;
-<<<<<<< HEAD
     char node_label[k_max_node_label_length + 1];
-    config() : cluster_revision(2), node_label{0} {}
-=======
-    char node_label[32];
     config() : cluster_revision(3), node_label{0} {}
->>>>>>> 3b1aae0b
 } config_t;
 
 cluster_t *create(endpoint_t *endpoint, config_t *config, uint8_t flags);
